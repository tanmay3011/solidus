<div id="shipment">
<<<<<<< HEAD
  <%= error_messages_for :shipment %>
  <h1><%= t("Shipment") %></h1>
  <% form_for :shipment, :url => object_url, :html => { :method => :put } do |f| %>
		<table class="order-summary" style="width:100%;">
		  <tr>
		    <th><%= t('Item Description') %></th>
		    <th><%= t('Price') %></th>
		    <th><%= t('Qty') %></th>
		    <th width="250" align="right"><%= t('Total') %></th>
		  </tr>
		  <% @order.line_items.each do |item| %>
		  <tr >
		    <td width="300"><%=item.variant.product.name-%> 
					<%= "(" + variant_options(item.variant) + ")" unless item.variant .option_values.empty? %>
				</td>
		    <td valign="top"><%= number_to_currency item.price -%></td>
		    <td valign="top"><%=item.quantity-%></td>
		    <td valign="top" align="right"><%= number_to_currency (item.price * item.quantity)-%></td>
		  </tr>
		  <% end %>      
		  <tr id="subtotal-row">
		    <td colspan="3" align="right"><b><%= t('Subtotal') %>:</b></td>
		    <td align="right"><%= number_to_currency @order.item_total -%></td>
		  </tr>
		  <tr>
		    <td colspan="3" align="right"><b><%= t('Tax') %>:</b></td>
		    <td align="right"><%= number_to_currency @order.tax_amount -%></td>
		  </tr>
		  <tr><th colspan="4"/></tr>
		  <tr>
		    <th colspan="4"><%= t('Select preferred shipping option') %></th>
		  </tr>
		  <tr>
		    <td class="simple-radios">
		    	<% @shipping_methods.each do |shipping_method| %>
				  	<li>
				  	  <%= shipping_radio(shipping_method, @shipment) %>
				  	</li>
				  <% end%>
		    </td>
		  </tr>
		  <tr>
		    <td colspan="3" align="right"><b><%= t('Order Total') %>:</b></td>
		    <td id="order_total_cell" align="right">
					<%= number_to_currency(@order.item_total + @shipment.shipping_method.calculate_shipping(@shipment))%>
				</td>
		  </tr>
		</table>
		<script type="text/javascript">
			var order_total_without_shipping = <%= @order.total %>;
		</script>

=======
  <%= error_messages_for :shipment_presenter %>
  <h1><%= t("shipment") %></h1>
  <% form_for(:shipment, :url => admin_order_shipment_url(@order, @shipment), :html => { :method => :put }) do |f| %>
    <%= render :partial => "form", :locals => { :f => f } %>
>>>>>>> 51af02ae
    <div align="right">
      <%= submit_tag t('continue') %>
    </div>
  <% end %>
</div><|MERGE_RESOLUTION|>--- conflicted
+++ resolved
@@ -1,13 +1,12 @@
 <div id="shipment">
-<<<<<<< HEAD
   <%= error_messages_for :shipment %>
-  <h1><%= t("Shipment") %></h1>
+  <h1><%= t("shipment") %></h1>
   <% form_for :shipment, :url => object_url, :html => { :method => :put } do |f| %>
 		<table class="order-summary" style="width:100%;">
 		  <tr>
-		    <th><%= t('Item Description') %></th>
-		    <th><%= t('Price') %></th>
-		    <th><%= t('Qty') %></th>
+		    <th><%= t('item_description') %></th>
+		    <th><%= t('price') %></th>
+		    <th><%= t('qty') %></th>
 		    <th width="250" align="right"><%= t('Total') %></th>
 		  </tr>
 		  <% @order.line_items.each do |item| %>
@@ -21,16 +20,16 @@
 		  </tr>
 		  <% end %>      
 		  <tr id="subtotal-row">
-		    <td colspan="3" align="right"><b><%= t('Subtotal') %>:</b></td>
+		    <td colspan="3" align="right"><b><%= t('subtotal') %>:</b></td>
 		    <td align="right"><%= number_to_currency @order.item_total -%></td>
 		  </tr>
 		  <tr>
-		    <td colspan="3" align="right"><b><%= t('Tax') %>:</b></td>
+		    <td colspan="3" align="right"><b><%= t('tax') %>:</b></td>
 		    <td align="right"><%= number_to_currency @order.tax_amount -%></td>
 		  </tr>
 		  <tr><th colspan="4"/></tr>
 		  <tr>
-		    <th colspan="4"><%= t('Select preferred shipping option') %></th>
+		    <th colspan="4"><%= t('select_preferred_shipping_option') %></th>
 		  </tr>
 		  <tr>
 		    <td class="simple-radios">
@@ -42,7 +41,7 @@
 		    </td>
 		  </tr>
 		  <tr>
-		    <td colspan="3" align="right"><b><%= t('Order Total') %>:</b></td>
+		    <td colspan="3" align="right"><b><%= t('order_total') %>:</b></td>
 		    <td id="order_total_cell" align="right">
 					<%= number_to_currency(@order.item_total + @shipment.shipping_method.calculate_shipping(@shipment))%>
 				</td>
@@ -51,13 +50,6 @@
 		<script type="text/javascript">
 			var order_total_without_shipping = <%= @order.total %>;
 		</script>
-
-=======
-  <%= error_messages_for :shipment_presenter %>
-  <h1><%= t("shipment") %></h1>
-  <% form_for(:shipment, :url => admin_order_shipment_url(@order, @shipment), :html => { :method => :put }) do |f| %>
-    <%= render :partial => "form", :locals => { :f => f } %>
->>>>>>> 51af02ae
     <div align="right">
       <%= submit_tag t('continue') %>
     </div>
