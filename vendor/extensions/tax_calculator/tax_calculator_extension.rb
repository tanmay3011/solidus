# Uncomment this if you reference any of your controllers in activate
require_dependency 'application'

class TaxCalculatorExtension < Spree::Extension
  version "1.0"
  description "Provides basic tax calculation functionality using the contents and shipping destination of the order."

  define_routes do |map|
    map.namespace :admin do |admin|
      admin.resources :tax_rates
    end  
  end

  def activate
    # Mixin the payment_gateway method into the base controller so it can be accessed by the checkout process, etc.
    CheckoutController.class_eval { include Spree::TaxCalculator }    
<<<<<<< HEAD
=======

    Admin::ConfigurationsController.class_eval do
      before_filter :add_tax_rate_links, :only => :index
      def add_tax_rate_links
        @extension_links << {:link => admin_tax_rates_path, :link_text => t('Tax Rates'), :description => "Tax rates setup and configuration."}
      end
    end
>>>>>>> 5961153f
  end
  
  def deactivate
  end
  
end<|MERGE_RESOLUTION|>--- conflicted
+++ resolved
@@ -14,16 +14,12 @@
   def activate
     # Mixin the payment_gateway method into the base controller so it can be accessed by the checkout process, etc.
     CheckoutController.class_eval { include Spree::TaxCalculator }    
-<<<<<<< HEAD
-=======
-
     Admin::ConfigurationsController.class_eval do
       before_filter :add_tax_rate_links, :only => :index
       def add_tax_rate_links
         @extension_links << {:link => admin_tax_rates_path, :link_text => t('Tax Rates'), :description => "Tax rates setup and configuration."}
       end
     end
->>>>>>> 5961153f
   end
   
   def deactivate
