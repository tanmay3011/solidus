--- conflicted
+++ resolved
@@ -104,10 +104,6 @@
   }
 
   chg_state_input_element($('span#' + region + 'state'), replacement);
-<<<<<<< HEAD
-=======
-
->>>>>>> e7f61eae
   // callback to update val when form object is changed
   // This is only needed if we want to preserve state when someone refreshes the checkout page
   // Or... if someone changes between countries with no given states
