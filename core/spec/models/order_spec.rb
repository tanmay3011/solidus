require 'spec_helper'


describe Order do

  let(:order) { Order.new }

  context "#save" do
    it "should create guest user (when no user assigned)" do
      order.save
      order.user.should_not be_nil
      order.user.should be_guest
    end
    it "should not remove the registered user" do
      order = Order.new
      reg_user = mock_model(User)#User.create(:email => "spree@example.com", :password => 'changeme2', :password_confirmation => 'changeme2')
      order.user = reg_user
      order.save
      order.user.should == reg_user
    end
    it "should destroy any line_items with zero quantity"
  end

  context "#register!" do
    it "should change its user to the specified user" do
      order.save
      user = mock_model(User, :guest? => true)
      order.register!(user)
      order.user.should == user
    end
    it "should fail if it already has a registered user" do
      user = mock_model(User, :guest? => false)
      order.save
      expect {
        order.register!(user)
      }.to raise_error
    end
    #TODO think about expected behavior for guest credit cards when changing to registered user, etc.
  end

  context "#next!" do
    it "should finalize order when transitioning to complete state" do
      order.state = "confirm"
      order.should_receive(:finalize!)
      order.next!
    end
  end

  context "#generate_order_number" do
    it "should generate a random string" do
      order.generate_order_number.is_a?(String).should be_true
      (order.generate_order_number.to_s.length > 0).should be_true
    end
  end

  context "#create" do
    it "should assign an order number" do
      order = Order.create
      order.number.should_not be_nil
    end
  end

  context "#finalize!" do
    let(:order) { Order.create }
    it "should set completed_at" do
      order.should_receive :completed_at=
      order.finalize!
    end
    it "should sell inventory units" do
      InventoryUnit.should_receive(:sell_units).with(order)
      order.finalize!
    end
    it "should create a new shipment" do
      line_items = (1..3).map do
        mock_model(LineItem, :amount => 100, :quantity => 1, :variant => mock_model(Variant, :update_attribute => true, :count_on_hand => 100))
      end
      order.stub(:line_items => line_items)
      expect { order.finalize! }.to change{ order.shipments.count }.to(1)
    end
<<<<<<< HEAD
    # TODO: this should happen before transition to complete instead
    # it "should process the payments" do
    #   order.stub!(:payments).and_return([mock(Payment)])
    #   order.payment.should_receive(:process!)
    #   order.finalize!
    # end
=======
  end

  context "#process_payments!" do
    it "should process the payments" do
      order.stub!(:payments).and_return([mock(Payment)])
      order.payment.should_receive(:process!)
      order.process_payments!
    end
>>>>>>> 7750efeb
  end

  context "#guest?" do
    it "should indicate whether its user is a guest" do
      order.user = mock_model(User, :guest? => true)
      order.should be_guest
      order.user = mock_model(User, :guest? => false)
      order.should_not be_guest
    end
  end

  context "#complete?" do
    it "should indicate if order is complete" do
      order.completed_at = nil
      order.complete?.should be_false

      order.completed_at = Time.now
      order.complete?.should be_true
    end
  end

  context "#backordered?" do
    it "should indicate whether any units in the order are backordered" do
      order.stub_chain(:inventory_units, :backorder).and_return []
      order.backordered?.should be_false
      order.stub_chain(:inventory_units, :backorder).and_return [mock_model(InventoryUnit)]
      order.backordered?.should be_true
    end
  end

  context "#update!" do
    before { Order.should_receive :update_all }
    context "when there are payments" do
      before { order.stub(:total => 100) }
      it "should set the correct payment_state (when payments are sufficient)" do
        order.stub(:payment_total => 100)
        order.update!
        order.payment_state.should == "paid"
      end
      it "should set the correct payment_state (when payments are insufficient)" do
        order.stub(:payment_total => 50)
        order.update!
        order.payment_state.should == "balance_due"
      end
      it "should set the correct payment_state (when payments are more than sufficient)" do
        order.stub(:payment_total => 150)
        order.update!
        order.payment_state.should == "credit_owed"
      end
    end
    context "when there are shipments" do
      before { order.stub_chain(:shipments, :count).and_return 2 }
      it "should set the correct shipment_state (when all shipments are shipped)" do
        order.shipments.stub_chain(:shipped, :count => 2)
        order.shipments.stub_chain(:ready, :count => 0)
        order.update!
        order.shipment_state.should == "shipped"
      end
      it "should set the correct shipment_state (when some units are backordered)" do
        order.shipments.stub_chain(:shipped, :count => 1)
        order.shipments.stub_chain(:ready, :count => 0)
        order.stub(:backordered?).and_return true
        order.update!
        order.shipment_state.should == "backorder"
      end
      it "should set the correct shipment_state (when some of the shipments have shipped)" do
        order.shipments.stub_chain(:shipped, :count => 1)
        order.shipments.stub_chain(:ready, :count => 1)
        order.update!
        order.shipment_state.should == "partial"
      end
      it "should set the correct shipment_state (when some of the shipments are ready)" do
        order.shipments.stub_chain(:shipped, :count => 0)
        order.shipments.stub_chain(:ready, :count => 2)
        order.update!
        order.shipment_state.should == "ready"
      end
    end
    it "should set the correct shipment_state (when there are no shipments)" do
      order.update!
      order.shipment_state.should == nil
    end
    it "should call update_totals" do
      order.should_receive(:update_totals).twice
      order.update!
    end
    it "should call adjustemnt#update on every adjustment}" do
      adjustment = mock_model(Adjustment, :amount => 5, :applicable? => true)
      order.stub(:adjustments => [adjustment])
      adjustment.should_receive(:update)
      order.update!
    end
    it "should destroy adjustments that no longer apply" do
      adjustment = mock_model(Adjustment, :amount => 10, :update => nil, :applicable? => false)
      adjustment.should_receive(:destroy)
      order.stub(:adjustments => [adjustment])
      order.update!
    end
    it "should not destroy adjustments that still apply" do
      adjustment = mock_model(Adjustment, :amount => 10, :update => nil, :applicable? => true)
      adjustment.should_not_receive(:destroy)
      order.stub(:adjustments => [adjustment])
      order.update!
    end
  end

  context "#update_totals" do
    it "should set item_total to the sum of line_item amounts" do
      line_items = [ mock_model(LineItem, :amount => 100), mock_model(LineItem, :amount => 50) ]
      order.stub(:line_items => line_items)
      order.update!
      order.item_total.should == 150
    end
    it "should set payments_total to the sum of completed payment amounts" do
      payments = [ mock_model(Payment, :amount => 100), mock_model(Payment, :amount => -10) ]
      order.stub_chain(:payments, :completed => payments)
      order.update!
      order.payment_total.should == 90
    end
    context "with adjustments" do
      let(:adjustments) {
        [ mock_model(Adjustment, :amount => 10, :update => nil, :applicable? => true),
          mock_model(Adjustment, :amount => 5,  :update => nil, :applicable? => true),
          mock_model(Adjustment, :amount => -2, :update => nil, :applicable? => true) ]
      }
      before { order.stub(:adjustments => adjustments) }
      it "should set adjustment_total to the sum of adjustment amounts" do
        order.update!
        order.adjustment_total.should == 13
      end
      it "should set the total to the sum of item and adjustment totals" do
        line_items = [ mock_model(LineItem, :amount => 100), mock_model(LineItem, :amount => 50) ]
        order.stub(:line_items => line_items)
        order.update!
        order.total.should == 163
      end
    end
  end

  context "#allow_checkout?" do
    it "should be true if there are line_items in the order" do
      order.stub_chain(:line_items, :count => 1)
      order.checkout_allowed?.should be_true
    end
    it "should be false if there are no line_items in the order" do
      order.stub_chain(:line_items, :count => 0)
      order.checkout_allowed?.should be_false
    end
  end

  context "item_count" do
    it "should return the correct number of items" do
      line_items = [ mock_model(LineItem, :quantity => 2), mock_model(LineItem, :quantity => 1) ]
      order.stub :line_items => line_items
      order.item_count.should == 3
    end
  end
end<|MERGE_RESOLUTION|>--- conflicted
+++ resolved
@@ -77,14 +77,6 @@
       order.stub(:line_items => line_items)
       expect { order.finalize! }.to change{ order.shipments.count }.to(1)
     end
-<<<<<<< HEAD
-    # TODO: this should happen before transition to complete instead
-    # it "should process the payments" do
-    #   order.stub!(:payments).and_return([mock(Payment)])
-    #   order.payment.should_receive(:process!)
-    #   order.finalize!
-    # end
-=======
   end
 
   context "#process_payments!" do
@@ -93,7 +85,6 @@
       order.payment.should_receive(:process!)
       order.process_payments!
     end
->>>>>>> 7750efeb
   end
 
   context "#guest?" do
