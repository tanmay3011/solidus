--- conflicted
+++ resolved
@@ -26,12 +26,9 @@
   preference :show_zero_stock_products, :boolean, :default => true
   preference :admin_products_per_page, :integer, :default => 10 
   preference :default_tax_category, :string, :default => nil # Use the name (exact case) of the tax category if you wish to specify
-<<<<<<< HEAD
   preference :admin_interface_logo, :string, :default => "spree/spree.jpg"
-=======
   preference :allow_ssl_in_production, :boolean, :default => true
   preference :allow_ssl_in_development_and_test, :boolean, :default => false
->>>>>>> 4aed5015
 
   validates_presence_of :name
   validates_uniqueness_of :name
